# reg

[![Travis CI](https://travis-ci.org/genuinetools/reg.svg?branch=master)](https://travis-ci.org/genuinetools/reg)

Docker registry v2 command line client.

- [Installation](#installation)
    + [Binaries](#binaries)
    + [Via Go](#via-go)
- [Usage](#usage)
    + [Auth](#auth)
    + [List Repositories and Tags](#list-repositories-and-tags)
    + [Get a Manifest](#get-a-manifest)
    + [Download a Layer](#download-a-layer)
    + [Delete an Image](#delete-an-image)
    + [Vulnerability Reports](#vulnerability-reports)
    + [Using Self-Signed Certs with a Registry](#using-self-signed-certs-with-a-registry)
- [Contributing](#contributing)

## Installation

#### Binaries

- **darwin** [386](https://github.com/genuinetools/reg/releases/download/v0.13.0/reg-darwin-386) / [amd64](https://github.com/genuinetools/reg/releases/download/v0.13.0/reg-darwin-amd64)
- **linux** [386](https://github.com/genuinetools/reg/releases/download/v0.13.0/reg-linux-386) / [amd64](https://github.com/genuinetools/reg/releases/download/v0.13.0/reg-linux-amd64) / [arm](https://github.com/genuinetools/reg/releases/download/v0.13.0/reg-linux-arm) / [arm64](https://github.com/genuinetools/reg/releases/download/v0.13.0/reg-linux-arm64)
- **windows** [386](https://github.com/genuinetools/reg/releases/download/v0.13.0/reg-windows-386) / [amd64](https://github.com/genuinetools/reg/releases/download/v0.13.0/reg-windows-amd64)

#### Via Go

```bash
$ go get github.com/genuinetools/reg
```

## Usage

```console
$ reg
NAME:
   reg - Docker registry v2 client.

USAGE:
   reg [global options] command [command options] [arguments...]

VERSION:
   version v0.13.0, build 3b7dafb

AUTHOR:
   The Genuinetools Authors <no-reply@butts.com>

COMMANDS:
     delete, rm       delete a specific reference of a repository
     digest           get the Docker-Content-Digest
     layer, download  download a layer for the specific reference of a repository
     list, ls         list all repositories
     manifest         get the json manifest for the specific reference of a repository
     tags             get the tags for a repository
     vulns            get a vulnerability report for the image from CoreOS Clair
     help, h          Shows a list of commands or help for one command

GLOBAL OPTIONS:
   --debug, -d                 run in debug mode
   --insecure, -k              do not verify tls certificates
   --force-non-ssl, -f         force allow use of non-ssl
   --username value, -u value  username for the registry
   --password value, -p value  password for the registry
   --registry value, -r value  URL to the private registry (ex. r.j3ss.co) (default: "https://registry-1.docker.io") [$REG_REGISTRY]
   --timeout value             timeout for HTTP requests (default: "1m")
   --skip-ping                 skip pinging the registry while establishing connection
   --help, -h                  show help
   --version, -v               print the version
```

Note that the `--registry` can be set by an environment variable `REG_REGISTRY`, so you can set this in your shell login scripts.
Specifying the registry on the command-line will override an environment variable setting.

**NOTE:** Be aware that `reg ls` doesn't work with `hub.docker.com` as it has a different API then the [OSS Docker Registry](https://github.com/docker/distribution)

### Auth

`reg` will automatically try to parse your docker config credentials, but if
not present, you can pass through flags directly.

### List Repositories and Tags

**Repositories**

```console
# this command might take a while if you have hundreds of images like I do
$ reg -r r.j3ss.co ls
Repositories for r.j3ss.co
REPO                  TAGS
awscli                latest
beeswithmachineguns   latest
camlistore            latest
chrome                beta, latest, stable
...
```

**Tags**

```console
$ reg tags tor-browser
alpha
hardened
latest
stable
```

<<<<<<< HEAD
### Get a Manifest
=======
## Get the Docker-Content-Digest
```console
$ reg digest htop
"sha256:791158756cc0f5b27ef8c5c546284568fc9b7f4cf1429fb736aff3ee2d2e340f"
```

## Get a Manifest
>>>>>>> 80cac4cc

```console
$ reg manifest htop
{
   "schemaVersion": 1,
   "name": "htop",
   "tag": "latest",
   "architecture": "amd64",
   "fsLayers": [
     {
       "blobSum": "sha256:a3ed95caeb02ffe68cdd9fd84406680ae93d633cb16422d00e8a7c22955b46d4"
     },
     ....
   ],
   "history": [
     ....
   ]
 }
```

### Download a Layer

```console
$ reg layer -o chrome@sha256:a3ed95caeb02ffe68cdd9fd84406680ae93d633cb16422d00e8a7c22955b46d4
OR
$ reg layer chrome@sha256:a3ed95caeb0.. > layer.tar
```


### Delete an Image

```console
$ reg rm chrome@sha256:a3ed95caeb02ffe68cdd9fd84406680ae93d633cb16422d00e8a7c22955b46d4
Deleted chrome@sha256:a3ed95caeb02ffe68cdd9fd84406680ae93d633cb16422d00e8a7c22955b46d4
```

### Vulnerability Reports

```console
$ reg vulns --clair https://clair.j3ss.co chrome
Found 32 vulnerabilities
CVE-2015-5180: [Low]

https://security-tracker.debian.org/tracker/CVE-2015-5180
-----------------------------------------
CVE-2016-9401: [Low]
popd in bash might allow local users to bypass the restricted shell and cause a use-after-free via a crafted address.
https://security-tracker.debian.org/tracker/CVE-2016-9401
-----------------------------------------
CVE-2016-3189: [Low]
Use-after-free vulnerability in bzip2recover in bzip2 1.0.6 allows remote attackers to cause a denial of service (crash) via a crafted bzip2 file, related to block ends set to before the start of the block.
https://security-tracker.debian.org/tracker/CVE-2016-3189
-----------------------------------------
CVE-2011-3389: [Medium]
The SSL protocol, as used in certain configurations in Microsoft Windows and Microsoft Internet Explorer, Mozilla Firefox, Google Chrome, Opera, and other products, encrypts data by using CBC mode with chained initialization vectors, which allows man-in-the-middle attackers to obtain plaintext HTTP headers via a blockwise chosen-boundary attack (BCBA) on an HTTPS session, in conjunction with JavaScript code that uses (1) the HTML5 WebSocket API, (2) the Java URLConnection API, or (3) the Silverlight WebClient API, aka a "BEAST" attack.
https://security-tracker.debian.org/tracker/CVE-2011-3389
-----------------------------------------
CVE-2016-5318: [Medium]
Stack-based buffer overflow in the _TIFFVGetField function in libtiff 4.0.6 and earlier allows remote attackers to crash the application via a crafted tiff.
https://security-tracker.debian.org/tracker/CVE-2016-5318
-----------------------------------------
CVE-2016-9318: [Medium]
libxml2 2.9.4 and earlier, as used in XMLSec 1.2.23 and earlier and other products, does not offer a flag directly indicating that the current document may be read but other files may not be opened, which makes it easier for remote attackers to conduct XML External Entity (XXE) attacks via a crafted document.
https://security-tracker.debian.org/tracker/CVE-2016-9318
-----------------------------------------
CVE-2015-7554: [High]
The _TIFFVGetField function in tif_dir.c in libtiff 4.0.6 allows attackers to cause a denial of service (invalid memory write and crash) or possibly have unspecified other impact via crafted field data in an extension tag in a TIFF image.
https://security-tracker.debian.org/tracker/CVE-2015-7554
-----------------------------------------
Unknown: 2
Negligible: 23
Low: 3
Medium: 3
High: 1
```

### Using Self-Signed Certs with a Registry

We do not allow users to pass all the custom certificate flags on commands
because it is unnecessarily messy and can be handled through Linux itself.
Which we believe is a better user experience than having to pass three
different flags just to communicate with a registry using self-signed or
private certificates.

Below are instructions on adding a self-signed or private certificate to your
trusted ca-certificates on Linux.

Make sure you have the package `ca-certificates` installed.

Copy the public half of your CA certificate (the one user to sign the CSR) into
the CA certificate directory (as root):

```console
$ cp cacert.pem /usr/share/ca-certificates
```

## Contributing

If you plan on contributing you should be able to run the tests locally. The
tests run for CI via docker-in-docker. But running locally with `go test`, you
need to make one modification to your docker daemon config so that you can talk
to the local registry for the tests.

Add the flag `--insecure-registry localhost:5000` to your docker daemon,
documented [here](https://docs.docker.com/registry/insecure/) for testing
against an insecure registry.

**OR** 

Run `make dind dtest` to avoid having to change your local docker config and
to run the tests as docker-in-docker.<|MERGE_RESOLUTION|>--- conflicted
+++ resolved
@@ -11,6 +11,7 @@
     + [Auth](#auth)
     + [List Repositories and Tags](#list-repositories-and-tags)
     + [Get a Manifest](#get-a-manifest)
+    + [Get the Digest](#get-the-digest)
     + [Download a Layer](#download-a-layer)
     + [Delete an Image](#delete-an-image)
     + [Vulnerability Reports](#vulnerability-reports)
@@ -49,7 +50,7 @@
 
 COMMANDS:
      delete, rm       delete a specific reference of a repository
-     digest           get the Docker-Content-Digest
+     digest           get the digest
      layer, download  download a layer for the specific reference of a repository
      list, ls         list all repositories
      manifest         get the json manifest for the specific reference of a repository
@@ -106,17 +107,7 @@
 stable
 ```
 
-<<<<<<< HEAD
-### Get a Manifest
-=======
-## Get the Docker-Content-Digest
-```console
-$ reg digest htop
-"sha256:791158756cc0f5b27ef8c5c546284568fc9b7f4cf1429fb736aff3ee2d2e340f"
-```
-
 ## Get a Manifest
->>>>>>> 80cac4cc
 
 ```console
 $ reg manifest htop
@@ -137,6 +128,12 @@
  }
 ```
 
+## Get the Digest
+```console
+$ reg digest htop
+sha256:791158756cc0f5b27ef8c5c546284568fc9b7f4cf1429fb736aff3ee2d2e340f
+```
+
 ### Download a Layer
 
 ```console
