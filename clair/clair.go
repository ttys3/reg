package clair

import (
	"encoding/json"
	"fmt"
	"log"
	"net/http"
	"time"
)

// Clair defines the client for retriving information from the clair API.
type Clair struct {
	URL    string
	Client *http.Client
	Logf   LogfCallback
}

// LogfCallback is the callback for formatting logs.
type LogfCallback func(format string, args ...interface{})

// Quiet discards logs silently.
func Quiet(format string, args ...interface{}) {}

// Log passes log messages to the logging package.
func Log(format string, args ...interface{}) {
	log.Printf(format, args...)
}

// New creates a new Clair struct with the given URL and credentials.
func New(url string, debug bool, timeout time.Duration) (*Clair, error) {
	transport := http.DefaultTransport

	errorTransport := &ErrorTransport{
		Transport: transport,
	}

	// set the logging
	logf := Quiet
	if debug {
		logf = Log
	}

	registry := &Clair{
		URL: url,
		Client: &http.Client{
<<<<<<< HEAD
			Timeout:   5 * time.Minute,
=======
			Timeout:   timeout,
>>>>>>> 2802ba9e
			Transport: errorTransport,
		},
		Logf: logf,
	}

	return registry, nil
}

// url returns a clair URL with the passed arguements concatenated.
func (c *Clair) url(pathTemplate string, args ...interface{}) string {
	pathSuffix := fmt.Sprintf(pathTemplate, args...)
	url := fmt.Sprintf("%s%s", c.URL, pathSuffix)
	return url
}

func (c *Clair) getJSON(url string, response interface{}) (http.Header, error) {
	resp, err := c.Client.Get(url)
	if err != nil {
		return nil, err
	}
	defer resp.Body.Close()
	c.Logf("clair.clair resp.Status=%s", resp.Status)

	if err := json.NewDecoder(resp.Body).Decode(response); err != nil {
		c.Logf("clair.clair resp.Status=%s, body=%s", resp.Status, response)
		return nil, err
	}

	return resp.Header, nil
}<|MERGE_RESOLUTION|>--- conflicted
+++ resolved
@@ -43,11 +43,7 @@
 	registry := &Clair{
 		URL: url,
 		Client: &http.Client{
-<<<<<<< HEAD
-			Timeout:   5 * time.Minute,
-=======
 			Timeout:   timeout,
->>>>>>> 2802ba9e
 			Transport: errorTransport,
 		},
 		Logf: logf,
